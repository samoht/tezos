--- conflicted
+++ resolved
@@ -62,16 +62,9 @@
             mv "$node_data_dir/identity.json" /tmp
         fi
         rm -rf "$node_data_dir"
-<<<<<<< HEAD
-        rm -rf "$client_dir/nonces"
-        rm -rf "$client_dir/endorsements"
-        rm -rf "$client_dir/blocks"
-        rm -rf "$client_dir/highwatermarks"
-=======
         rm -rf "$client_dir/"*nonces
         rm -rf "$client_dir/"*endorsements
         rm -rf "$client_dir/"*blocks
->>>>>>> 9f69abe8
         if [ -f "/tmp/identity.json" ]; then \
             mkdir -p "$node_data_dir"
             mv /tmp/identity.json "$node_data_dir/"

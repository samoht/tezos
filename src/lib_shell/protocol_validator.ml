--- conflicted
+++ resolved
@@ -162,11 +162,7 @@
     fetch_and_compile_protocol pv ?peer ?timeout protocol_hash >>=? fun _p ->
     let chain_id = State.Chain.id chain_state in
     State.Chain.update_level_indexed_protocol_store
-<<<<<<< HEAD
-      chain_state chain_id protocol_level protocol_hash
-=======
       chain_state chain_id protocol_level protocol_hash (State.Block.header block)
->>>>>>> ec3576fd
     >>= fun () ->
     return_unit
   and test_protocol =
@@ -179,11 +175,7 @@
           | None -> Lwt.return_unit
           | Some chain_id ->
               State.Chain.update_level_indexed_protocol_store
-<<<<<<< HEAD
-                chain_state chain_id protocol_level protocol
-=======
                 chain_state chain_id protocol_level protocol (State.Block.header block)
->>>>>>> ec3576fd
         end >>= fun () ->
         return_unit in
   protocol >>=? fun () ->

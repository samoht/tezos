--- conflicted
+++ resolved
@@ -27,13 +27,8 @@
   ; unix_files_sink: Unix_files_sink.t option
   ; environment: (string * string) list }
 
-<<<<<<< HEAD
-val node :
-  ?binary:string
-=======
 val make :
      ?binary:string
->>>>>>> ec3576fd
   -> ?unix_files_sink:Unix_files_sink.t
   -> ?environment:(string * string) list
   -> kind

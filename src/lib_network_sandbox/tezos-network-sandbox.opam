--- conflicted
+++ resolved
@@ -14,12 +14,8 @@
   "dum"
   "tezos-stdlib-unix"
   "tezos-signer-backends"
-<<<<<<< HEAD
   "tezos-client-004-Pt24m4xi"
-=======
-  "tezos-client-alpha"
-  "tezos-protocol-alpha"
->>>>>>> ee133775
+  "tezos-protocol-004-Pt24m4xi"
   "lwt"
 ]
 build: [

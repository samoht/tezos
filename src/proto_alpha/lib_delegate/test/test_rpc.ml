(*****************************************************************************)
(*                                                                           *)
(* Open Source License                                                       *)
(* Copyright (c) 2018 Dynamic Ledger Solutions, Inc. <contact@tezos.com>     *)
(*                                                                           *)
(* Permission is hereby granted, free of charge, to any person obtaining a   *)
(* copy of this software and associated documentation files (the "Software"),*)
(* to deal in the Software without restriction, including without limitation *)
(* the rights to use, copy, modify, merge, publish, distribute, sublicense,  *)
(* and/or sell copies of the Software, and to permit persons to whom the     *)
(* Software is furnished to do so, subject to the following conditions:      *)
(*                                                                           *)
(* The above copyright notice and this permission notice shall be included   *)
(* in all copies or substantial portions of the Software.                    *)
(*                                                                           *)
(* THE SOFTWARE IS PROVIDED "AS IS", WITHOUT WARRANTY OF ANY KIND, EXPRESS OR*)
(* IMPLIED, INCLUDING BUT NOT LIMITED TO THE WARRANTIES OF MERCHANTABILITY,  *)
(* FITNESS FOR A PARTICULAR PURPOSE AND NONINFRINGEMENT. IN NO EVENT SHALL   *)
(* THE AUTHORS OR COPYRIGHT HOLDERS BE LIABLE FOR ANY CLAIM, DAMAGES OR OTHER*)
(* LIABILITY, WHETHER IN AN ACTION OF CONTRACT, TORT OR OTHERWISE, ARISING   *)
(* FROM, OUT OF OR IN CONNECTION WITH THE SOFTWARE OR THE USE OR OTHER       *)
(* DEALINGS IN THE SOFTWARE.                                                 *)
(*                                                                           *)
(*****************************************************************************)

module Helpers = Proto_alpha_helpers
module Assert = Helpers.Assert

(* Test for the rpc call Block_services.raw_context
   A similar test is bin_client/test/test_basic.sh
*)
let run blkid =

  let open Block_services in
  let is_equal a = function
    | Ok b -> a = b
    | _ -> false
  in
  let is_not_found : raw_context tzresult -> bool = function
    | Error [RPC_context.Not_found _] -> true
    | _ -> false
  in

  (* files and directories that are in context *)
<<<<<<< HEAD
  let version = Key (MBytes.of_hex (`Hex "616c7068615f303032")) in
=======
>>>>>>> cf0818fe
  let dir_depth0 = Cut in
  let dir_depth2 = Dir [("02", Dir [("29", Cut)]);
                        ("a9", Dir [("ce", Cut)]);
                        ("c5", Dir [("5c", Cut)]);
                        ("da", Dir [("c9", Cut)]);
                        ("e7", Dir [("67", Cut)]);
                       ] in

  let tests = [(([""],0), is_equal dir_depth0);
               ((["delegates";"ed25519"],2), is_equal dir_depth2);
               (* (([""],-1), is_not_found); *)
               ((["not-existent"],1), is_not_found);
               ((["not-existent"],0), is_not_found);
               (* ((["not-existent"],-1), is_not_found); *)
              ] in

  let success = ref true in
  iter_s (fun ((path,depth),predicate) ->
      Helpers.rpc_raw_context blkid path depth >>= fun result ->
      let res = predicate result in
      Format.eprintf "/%s (%d) -> %B@." (String.concat "/" path) depth res ;
      success := !success  && res ;
      return_unit
    ) tests >>=? fun () ->
  if !success then
    return_unit
  else
    failwith "Error!"

let exe = try Sys.argv.(1) with _ -> "tezos-node"
let rpc_port = try int_of_string Sys.argv.(2) with _ -> 18500

let main () =
  Helpers.init ~exe ~rpc_port () >>=? fun (_node_pid, genesis) ->
  run (`Hash (genesis, 0))

let tests = [
  "main", (fun _ -> main ()) ;
]

let wrap (n, f) =
  Alcotest_lwt.test_case n `Quick begin fun _ () ->
    f () >>= function
    | Ok () -> Lwt.return_unit
    | Error error ->
        Format.kasprintf Pervasives.failwith "%a" pp_print_error error
  end

let () =
  Alcotest.run ~argv:[|""|] "tezos-client-alpha" [
    "rpcs", List.map wrap tests
  ]<|MERGE_RESOLUTION|>--- conflicted
+++ resolved
@@ -42,10 +42,6 @@
   in
 
   (* files and directories that are in context *)
-<<<<<<< HEAD
-  let version = Key (MBytes.of_hex (`Hex "616c7068615f303032")) in
-=======
->>>>>>> cf0818fe
   let dir_depth0 = Cut in
   let dir_depth2 = Dir [("02", Dir [("29", Cut)]);
                         ("a9", Dir [("ce", Cut)]);

--- conflicted
+++ resolved
@@ -6,24 +6,24 @@
     let open Cmdliner in
     let open Term in
     ( ( pure (fun n ->
-          let open Tezos_protocol.Account in
-          let account = of_name n in
-          Printf.printf "%s,%s,%s,%s\n%!" (name account) (pubkey account)
-            (pubkey_hash account) (private_key account) )
-        $ Arg.(
-            required
-              (pos 0 (some string) None
-                 (info [] ~docv:"NAME" ~doc:"String to generate the data from.")))
-        )
+            let open Tezos_protocol.Account in
+            let account = of_name n in
+            Printf.printf "%s,%s,%s,%s\n%!" (name account) (pubkey account)
+              (pubkey_hash account) (private_key account) )
+      $ Arg.(
+          required
+            (pos 0 (some string) None
+               (info [] ~docv:"NAME" ~doc:"String to generate the data from.")))
+      )
     , info "key-of-name"
-          ~doc:"Make an unencrypted key-pair deterministically from a string."
-          ~man:
-            [ `P
-                "`flextesa key-of-name hello-world` generates a key-pair of the \
-                 `unencrypted:..` kind and outputs it as a 4 values separated \
-                 by commas: `name,pub-key,pub-key-hash,private-uri` (hence \
-                 compatible with the `--add-bootstrap-account` option of some \
-                 of the test scenarios)." ] )
+        ~doc:"Make an unencrypted key-pair deterministically from a string."
+        ~man:
+          [ `P
+              "`flextesa key-of-name hello-world` generates a key-pair of the \
+               `unencrypted:..` kind and outputs it as a 4 values separated \
+               by commas: `name,pub-key,pub-key-hash,private-uri` (hence \
+               compatible with the `--add-bootstrap-account` option of some \
+               of the test scenarios)." ] )
 
   let netstat_ports ~pp_error () =
     let open Cmdliner in
@@ -32,21 +32,6 @@
       ( pure (fun state ->
             ( state
             , fun () ->
-<<<<<<< HEAD
-              Test_scenario.Network.netstat_listening_ports state
-              >>= fun ports ->
-              Console.sayf state
-                Fmt.(
-                  hvbox ~indent:2 (fun ppf () ->
-                      box words ppf "Netstat listening ports:" ;
-                      sp ppf () ;
-                      box
-                        (list
-                           ~sep:(fun ppf () -> string ppf "," ; sp ppf ())
-                           (fun ppf (p, _) -> fmt "%d" ppf p))
-                        ppf ports )) ) )
-        $ Test_command_line.cli_state ~disable_interactivity:true
-=======
                 Test_scenario.Network.netstat_listening_ports state
                 >>= fun ports ->
                 let to_display =
@@ -64,7 +49,6 @@
                              (fun ppf p -> fmt "%d" ppf p))
                           ppf to_display )) ) )
       $ Test_command_line.cli_state ~disable_interactivity:true
->>>>>>> ec3576fd
           ~name:"netstat-ports" () )
       (info "netstat-listening-ports"
          ~doc:"Like `netstat -nut | awk something-something` but glorified.")
@@ -91,14 +75,6 @@
   in
   Term.exit
   @@ Term.eval_choice
-<<<<<<< HEAD
-    (help : unit Term.t * _)
-    ( Small_utilities.all ~pp_error ()
-      @ [ Command_mini_network.cmd () ~pp_error
-        ; Command_voting.cmd () ~pp_error
-        ; Command_accusations.cmd () ~pp_error
-        ; Command_prevalidation.cmd () ~pp_error ] )
-=======
        (help : unit Term.t * _)
        ( Small_utilities.all ~pp_error ()
        @ [ Command_mini_network.cmd () ~pp_error
@@ -107,5 +83,4 @@
          ; Command_accusations.cmd () ~pp_error
          ; Command_prevalidation.cmd () ~pp_error
          ; Command_ledger_baking.cmd () ~pp_error
-         ; Command_ledger_wallet.cmd () ~pp_error ] )
->>>>>>> ec3576fd
+         ; Command_ledger_wallet.cmd () ~pp_error ] )
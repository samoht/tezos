--- conflicted
+++ resolved
@@ -262,10 +262,7 @@
 
   type watermark
 
-<<<<<<< HEAD
-=======
   (** Check a signature *)
   val check: ?watermark:watermark -> Public_key.t -> t -> MBytes.t -> bool
 
->>>>>>> 00b80698
-end
+end

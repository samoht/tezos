variables:
  ## Please update `scripts/version.sh` accordingly
  build_deps_image_version: b98d1114e1bafbe50f017e619cbfcede77df0149
  build_deps_image_name: registry.gitlab.com/tezos/opam-repository
  public_docker_image_name: docker.io/${CI_PROJECT_PATH}
  GIT_STRATEGY: fetch
  GIT_DEPTH: 1
  GET_SOURCES_ATTEMPTS: 2
  ARTIFACT_DOWNLOAD_ATTEMPTS: 2

stages:
  - doc
  - build
  - test
  - packaging
  - publish
  - deploy

############################################################
## Stage: build (only MR)                                 ##
############################################################

.build_template: &build_definition
  image: ${build_deps_image_name}:${build_deps_image_version}
  stage: build
  except:
    - master
    - alphanet
    - zeronet
    - mainnet
    - alphanet-staging
    - zeronet-staging
    - mainnet-staging
    - zeronet-snapshots
    - mainnet-snapshots
  before_script:
    - . ./scripts/version.sh
  tags:
    - gitlab-org

check_opam_deps:
  <<: *build_definition
  script:
    - if [ "${build_deps_image_version}" != "${opam_repository_tag}" ] ; then
        echo "Inconsistent dependencies hash between 'scripts/version.sh' and '.gitlab-ci.yml'." ;
        echo "${build_deps_image_version} != ${opam_repository_tag}" ;
        exit 1 ;
      fi
    - ./scripts/opam-check.sh
    - ./scripts/check_opam_test.sh

check_opam_lint:
  <<: *build_definition
  script:
    - find . ! -path "./_opam/*" -name "*.opam" -exec opam lint {} +;

check_linting:
  <<: *build_definition
  script:
    - dune build @runtest_lint

build:
  <<: *build_definition
  script:
    - . ./scripts/version.sh
    - dune build @runtest_dune_template
    - make all build-test
  artifacts:
    name: "$CI_COMMIT_REF_NAME"
    paths:
      - _build
    expire_in: 1 day
  tags:
    - gitlab-org

############################################################
## Stage: test (only MR)                                  ##
############################################################

.test_template: &test_definition
  <<: *build_definition
  stage: test
  dependencies:
    - build
  retry: 2

unit:stdlib:
  <<: *test_definition
  script:
    - dune build @src/lib_stdlib/runtest

unit:stdlib_unix:
  <<: *test_definition
  script:
    - dune build @src/lib_stdlib_unix/runtest

unit:data_encoding:
  <<: *test_definition
  script:
    - dune build @src/lib_data_encoding/runtest

unit:storage:
  <<: *test_definition
  script:
    - dune build @src/lib_storage/runtest

unit:crypto:
  <<: *test_definition
  script:
    - dune build @src/lib_crypto/runtest

unit:shell:
  <<: *test_definition
  script:
    - dune build @src/lib_shell/runtest

unit:p2p:io-scheduler:
  <<: *test_definition
  script:
    - dune build @src/lib_p2p/runtest_p2p_io_scheduler_ipv4

unit:p2p:socket:
  <<: *test_definition
  script:
    - dune build @src/lib_p2p/runtest_p2p_socket_ipv4

unit:p2p:pool:
  <<: *test_definition
  script:
    - dune build @src/lib_p2p/runtest_p2p_pool_ipv4

unit:proto_alpha:lib_protocol:
  <<: *test_definition
  script:
    - dune build @src/proto_alpha/lib_protocol/runtest

unit:proto_alpha:lib_client:
  <<: *test_definition
  script:
    - dune build @src/proto_alpha/lib_client/test/runtest

unit:p2p:peerset:
  <<: *test_definition
  script:
    - dune build @src/lib_p2p/runtest_p2p_peerset

unit:p2p:ipv6set:
  <<: *test_definition
  script:
    - dune build @src/lib_p2p/runtest_p2p_ipv6set

unit:p2p:banned_peers:
  <<: *test_definition
  script:
    - dune build @src/lib_p2p/runtest_p2p_banned_peers

unit:validation:
  <<: *test_definition
  script:
    - dune build @src/lib_validation/runtest

unit:micheline:
  <<: *test_definition
  script:
    - dune build @src/lib_micheline/runtest

############################################################
## Stage: run shell integration tests                     ##
############################################################

# definition for the environment to run all integration tests
.integration_template: &integration_definition
  <<: *test_definition
  dependencies:
    - build
  before_script:
    - make
  tags:
    - gitlab-org

integration:basic.sh:
  <<: *integration_definition
  script:
    - dune build @src/bin_client/runtest_basic.sh

integration:contracts.sh:
  <<: *integration_definition
  script:
    - dune build @src/bin_client/runtest_contracts.sh

integration:contracts_opcode.sh:
  <<: *integration_definition
  script:
    - dune build @src/bin_client/runtest_contracts_opcode.sh

integration:contracts_macros.sh:
  <<: *integration_definition
  script:
    - dune build @src/bin_client/runtest_contracts_macros.sh

integration:contracts_mini_scenarios.sh:
  <<: *integration_definition
  script:
    - dune build @src/bin_client/runtest_contracts_mini_scenarios.sh

integration:multinode.sh:
  <<: *integration_definition
  script:
    - dune build @src/bin_client/runtest_multinode.sh

integration:inject.sh:
  <<: *integration_definition
  script:
    - dune build @src/bin_client/runtest_injection.sh

integration:voting.sh:
  <<: *integration_definition
  script:
    - dune build @src/bin_client/runtest_voting.sh

integration:proto:sandbox:
  <<: *integration_definition
  script:
    - dune build @runtest_sandbox

############################################################
## Stage: run OCaml integration tests                     ##
############################################################

integration:sandboxes:voting:
  <<: *integration_definition
  script:
    - ROOT_PATH=$PWD/flextesa-voting-demo-noops dune build @src/bin_flextesa/runtest_sandbox_voting_demo_noops
  artifacts:
    paths:
    - flextesa-voting-demo-noops
    expire_in: 1 day
    when: on_failure
  allow_failure: true # This test uses too much resources for GitLab's workers

integration:sandboxes:acc-baking:
  <<: *integration_definition
  script:
    - ROOT_PATH=$PWD/flextesa-acc-sdb dune build @src/bin_flextesa/runtest_sandbox_accusations_simple_double_baking
  artifacts:
    paths:
    - flextesa-acc-sdb
    expire_in: 1 day
    when: on_failure

integration:sandboxes:acc-endorsement:
  <<: *integration_definition
  script:
    - ROOT_PATH=$PWD/flextesa-acc-sde dune build @src/bin_flextesa/runtest_sandbox_accusations_simple_double_endorsing
  artifacts:
    paths:
    - flextesa-acc-sde
    expire_in: 1 day
    when: on_failure

############################################################
## Stage: run python integration tests                    ##
############################################################

##BEGIN_INTEGRATION_PYTHON##
integration:baker_endorser:
  <<: *integration_definition
  script:
    - pytest tests_python/tests/test_baker_endorser.py

integration:basic:
  <<: *integration_definition
  script:
    - pytest tests_python/tests/test_basic.py

integration:contract:
  <<: *integration_definition
  script:
    - pytest tests_python/tests/test_contract.py

integration:contract_baker:
  <<: *integration_definition
  script:
    - pytest tests_python/tests/test_contract_baker.py

integration:cors:
  <<: *integration_definition
  script:
    - pytest tests_python/tests/test_cors.py

integration:injection:
  <<: *integration_definition
  script:
    - pytest tests_python/tests/test_injection.py

integration:many_bakers:
  <<: *integration_definition
  script:
    - pytest tests_python/tests/test_many_bakers.py

integration:many_nodes:
  <<: *integration_definition
  script:
    - pytest tests_python/tests/test_many_nodes.py

integration:mempool:
  <<: *integration_definition
  script:
    - pytest tests_python/tests/test_mempool.py

integration:multinode:
  <<: *integration_definition
  script:
    - pytest tests_python/tests/test_multinode.py

integration:rpc:
  <<: *integration_definition
  script:
    - pytest tests_python/tests/test_rpc.py

integration:tls:
  <<: *integration_definition
  script:
    - pytest tests_python/tests/test_tls.py

integration:voting:
  <<: *integration_definition
  script:
    - pytest tests_python/tests/test_voting.py

integration:double_endorsement:
  <<: *integration_definition
  script:
    - pytest tests_python/tests/test_double_endorsement.py

integration:snapshot:
  <<: *integration_definition
  script:
    - pytest tests_python/tests/test_multinode_snapshot.py

integration:proto_demo_noops:
  <<: *integration_definition
  script:
    - pytest tests_python/tests/test_proto_demo_noops_manual_bake.py

##END_INTEGRATION_PYTHON##

############################################################
## Stage: run doc integration tests                       ##
############################################################

documentation:build:
  <<: *test_definition
  script:
    - make doc-html

documentation:linkcheck:
  <<: *test_definition
  script:
    - make doc-html-and-linkcheck
  allow_failure: true

############################################################
## Stage: building opam packages (only master and *opam*) ##
############################################################

.opam_template: &opam_definition
  image: ${build_deps_image_name}:opam--${build_deps_image_version}
  stage: packaging
  dependencies: []
  only:
    - master
    - /^.*opam.*$/
  script:
    - ./scripts/opam-pin.sh
    - opam depext --yes ${package}
    - opam install --yes ${package}
    - opam reinstall --yes --with-test ${package}
  tags:
    - gitlab-org

##BEGIN_OPAM##
opam:00:ocplib-json-typed:
  <<: *opam_definition
  variables:
    package: ocplib-json-typed

opam:01:ocplib-json-typed-bson:
  <<: *opam_definition
  variables:
    package: ocplib-json-typed-bson

opam:02:tezos-stdlib:
  <<: *opam_definition
  variables:
    package: tezos-stdlib

opam:03:tezos-data-encoding:
  <<: *opam_definition
  variables:
    package: tezos-data-encoding

opam:04:ocplib-resto:
  <<: *opam_definition
  variables:
    package: ocplib-resto

opam:05:tezos-error-monad:
  <<: *opam_definition
  variables:
    package: tezos-error-monad

opam:06:ocplib-resto-directory:
  <<: *opam_definition
  variables:
    package: ocplib-resto-directory

opam:07:blake2:
  <<: *opam_definition
  variables:
    package: blake2

opam:08:hacl:
  <<: *opam_definition
  variables:
    package: hacl

opam:09:secp256k1:
  <<: *opam_definition
  variables:
    package: secp256k1

opam:10:tezos-clic:
  <<: *opam_definition
  variables:
    package: tezos-clic

opam:11:tezos-rpc:
  <<: *opam_definition
  variables:
    package: tezos-rpc

opam:12:uecc:
  <<: *opam_definition
  variables:
    package: uecc

opam:13:tezos-crypto:
  <<: *opam_definition
  variables:
    package: tezos-crypto

opam:14:tezos-event-logging:
  <<: *opam_definition
  variables:
    package: tezos-event-logging

opam:15:tezos-micheline:
  <<: *opam_definition
  variables:
    package: tezos-micheline

opam:16:lmdb:
  <<: *opam_definition
  variables:
    package: lmdb

opam:17:tezos-base:
  <<: *opam_definition
  variables:
    package: tezos-base

opam:18:ocplib-resto-cohttp:
  <<: *opam_definition
  variables:
    package: ocplib-resto-cohttp

opam:19:pbkdf:
  <<: *opam_definition
  variables:
    package: pbkdf

opam:20:irmin-lmdb:
  <<: *opam_definition
  variables:
    package: irmin-lmdb

opam:21:tezos-shell-services:
  <<: *opam_definition
  variables:
    package: tezos-shell-services

opam:22:tezos-stdlib-unix:
  <<: *opam_definition
  variables:
    package: tezos-stdlib-unix

opam:23:ocplib-resto-cohttp-client:
  <<: *opam_definition
  variables:
    package: ocplib-resto-cohttp-client

opam:24:tezos-rpc-http:
  <<: *opam_definition
  variables:
    package: tezos-rpc-http

opam:25:bip39:
  <<: *opam_definition
  variables:
    package: bip39

opam:26:tezos-storage:
  <<: *opam_definition
  variables:
    package: tezos-storage

opam:27:ledgerwallet:
  <<: *opam_definition
  variables:
    package: ledgerwallet

opam:28:tezos-rpc-http-client:
  <<: *opam_definition
  variables:
    package: tezos-rpc-http-client

opam:29:tezos-client-base:
  <<: *opam_definition
  variables:
    package: tezos-client-base

opam:30:ledgerwallet-tezos:
  <<: *opam_definition
  variables:
    package: ledgerwallet-tezos

opam:31:tezos-rpc-http-client-unix:
  <<: *opam_definition
  variables:
    package: tezos-rpc-http-client-unix

opam:32:tezos-signer-services:
  <<: *opam_definition
  variables:
    package: tezos-signer-services

opam:33:tezos-protocol-environment-sigs:
  <<: *opam_definition
  variables:
    package: tezos-protocol-environment-sigs

opam:34:tezos-p2p:
  <<: *opam_definition
  variables:
    package: tezos-p2p

opam:35:tezos-signer-backends:
  <<: *opam_definition
  variables:
    package: tezos-signer-backends

opam:36:tezos-protocol-environment:
  <<: *opam_definition
  variables:
    package: tezos-protocol-environment

opam:37:tezos-client-commands:
  <<: *opam_definition
  variables:
    package: tezos-client-commands

opam:38:tezos-protocol-compiler:
  <<: *opam_definition
  variables:
    package: tezos-protocol-compiler

opam:39:tezos-client-base-unix:
  <<: *opam_definition
  variables:
    package: tezos-client-base-unix

opam:40:tezos-protocol-alpha:
  <<: *opam_definition
  variables:
    package: tezos-protocol-alpha

opam:41:tezos-shell-context:
  <<: *opam_definition
  variables:
    package: tezos-shell-context

opam:42:tezos-client-alpha:
  <<: *opam_definition
  variables:
    package: tezos-client-alpha

opam:43:tezos-protocol-updater:
  <<: *opam_definition
  variables:
    package: tezos-protocol-updater

opam:44:tezos-baking-alpha:
  <<: *opam_definition
  variables:
    package: tezos-baking-alpha

opam:45:tezos-protocol-genesis:
  <<: *opam_definition
  variables:
    package: tezos-protocol-genesis

opam:46:ocplib-resto-json:
  <<: *opam_definition
  variables:
    package: ocplib-resto-json

opam:47:tezos-validation:
  <<: *opam_definition
  variables:
    package: tezos-validation

opam:48:ocplib-resto-cohttp-server:
  <<: *opam_definition
  variables:
    package: ocplib-resto-cohttp-server

opam:49:tezos-protocol-demo-noops:
  <<: *opam_definition
  variables:
    package: tezos-protocol-demo-noops

opam:50:tezos-baking-alpha-commands:
  <<: *opam_definition
  variables:
    package: tezos-baking-alpha-commands

opam:51:tezos-client-alpha-commands:
  <<: *opam_definition
  variables:
    package: tezos-client-alpha-commands

opam:52:tezos-client-genesis:
  <<: *opam_definition
  variables:
    package: tezos-client-genesis

opam:53:ocplib-ezresto:
  <<: *opam_definition
  variables:
    package: ocplib-ezresto

<<<<<<< HEAD
opam:51:tezos-shell:
  <<: *opam_definition
  variables:
    package: tezos-shell

opam:52:tezos-network-sandbox:
=======
opam:54:tezos-embedded-protocol-alpha:
>>>>>>> ec3576fd
  <<: *opam_definition
  variables:
    package: tezos-embedded-protocol-alpha

<<<<<<< HEAD
opam:53:tezos-embedded-protocol-alpha:
=======
opam:55:tezos-shell:
>>>>>>> ec3576fd
  <<: *opam_definition
  variables:
    package: tezos-shell

<<<<<<< HEAD
opam:54:tezos-embedded-protocol-demo:
=======
opam:56:tezos-protocol-alpha-parameters:
>>>>>>> ec3576fd
  <<: *opam_definition
  variables:
    package: tezos-protocol-alpha-parameters

<<<<<<< HEAD
opam:55:tezos-embedded-protocol-genesis:
=======
opam:57:tezos-rpc-http-server:
>>>>>>> ec3576fd
  <<: *opam_definition
  variables:
    package: tezos-rpc-http-server

<<<<<<< HEAD
opam:56:tezos-endorser-alpha-commands:
=======
opam:58:tezos-embedded-protocol-demo-noops:
  <<: *opam_definition
  variables:
    package: tezos-embedded-protocol-demo-noops

opam:59:tezos-embedded-protocol-genesis:
  <<: *opam_definition
  variables:
    package: tezos-embedded-protocol-genesis

opam:60:tezos-endorser-alpha-commands:
>>>>>>> ec3576fd
  <<: *opam_definition
  variables:
    package: tezos-endorser-alpha-commands

opam:61:tezos-client:
  <<: *opam_definition
  variables:
    package: tezos-client

opam:62:ocplib-ezresto-directory:
  <<: *opam_definition
  variables:
    package: ocplib-ezresto-directory

opam:63:tezos-accuser-alpha:
  <<: *opam_definition
  variables:
    package: tezos-accuser-alpha

opam:64:tezos-mempool-alpha:
  <<: *opam_definition
  variables:
    package: tezos-mempool-alpha

opam:65:tezos-tooling:
  <<: *opam_definition
  variables:
    package: tezos-tooling

opam:66:tezos-protocol-alpha-tests:
  <<: *opam_definition
  variables:
    package: tezos-protocol-alpha-tests

opam:67:tezos-alpha-test-helpers:
  <<: *opam_definition
  variables:
    package: tezos-alpha-test-helpers

opam:68:tezos-endorser-alpha:
  <<: *opam_definition
  variables:
    package: tezos-endorser-alpha

opam:69:tezos-accuser-alpha-commands:
  <<: *opam_definition
  variables:
    package: tezos-accuser-alpha-commands

opam:70:tezos-baker-alpha:
  <<: *opam_definition
  variables:
    package: tezos-baker-alpha

opam:71:tezos-network-sandbox:
  <<: *opam_definition
  variables:
    package: tezos-network-sandbox

opam:72:tezos-signer:
  <<: *opam_definition
  variables:
    package: tezos-signer

opam:73:tezos-node:
  <<: *opam_definition
  variables:
    package: tezos-node

opam:74:ocplib-json-typed-browser:
  <<: *opam_definition
  variables:
    package: ocplib-json-typed-browser

##END_OPAM##



############################################################
## Stage: publish                                         ##
############################################################

publish:docker:
  image: docker:latest
  services:
    - docker:dind
  variables:
    DOCKER_DRIVER: overlay2
  stage: publish
  only:
    - master@tezos/tezos
    - alphanet@tezos/tezos
    - zeronet@tezos/tezos
    - mainnet@tezos/tezos
    - alphanet-staging@tezos/tezos
    - zeronet-staging@tezos/tezos
    - mainnet-staging@tezos/tezos
    - zeronet-snapshots@tezos/tezos
    - mainnet-snapshots@tezos/tezos
  before_script:
    - apk add git
    - mkdir ~/.docker || true
    - echo "${CI_DOCKER_AUTH}" > ~/.docker/config.json
  script:
    - LAST_COMMIT_DATE_TIME=$(git log --pretty=format:"%cd" -1 --date="format:%Y%m%d%H%M%S" 2>&1)
    - ./scripts/create_docker_image.sh
        "${public_docker_image_name}" "${CI_COMMIT_REF_NAME}"
    - docker push "${public_docker_image_name}:${CI_COMMIT_REF_NAME}"
    - docker tag "${public_docker_image_name}:${CI_COMMIT_REF_NAME}" "${public_docker_image_name}:${CI_COMMIT_REF_NAME}_${CI_COMMIT_SHORT_SHA}_${LAST_COMMIT_DATE_TIME}"
    - docker push "${public_docker_image_name}:${CI_COMMIT_REF_NAME}_${CI_COMMIT_SHORT_SHA}_${LAST_COMMIT_DATE_TIME}"
  tags:
    - safe_docker

publish:doc:
  image: ${build_deps_image_name}:${build_deps_image_version}
  stage: doc
  only:
    - master@tezos/tezos
    - alphanet@tezos/tezos
    - zeronet@tezos/tezos
    - mainnet@tezos/tezos
  before_script:
    - sudo apk add --no-cache openssh-client rsync
    - echo "${CI_PK_GITLAB_DOC}" > ~/.ssh/id_ed25519
    - echo "${CI_KH}" > ~/.ssh/known_hosts
    - chmod 400 ~/.ssh/id_ed25519
  script:
    - make doc-html
    - git clone git@gitlab.com:${CI_PROJECT_NAMESPACE}/${CI_PROJECT_NAMESPACE}.gitlab.io gitlab.io
    - rsync --recursive --links --perms --delete --verbose
        --exclude=.doctrees
        docs/_build/ gitlab.io/public/"${CI_COMMIT_REF_NAME}"
    - cd gitlab.io
    - if [ -z "$(git status -s)" ] ; then
        echo "Nothing to commit!" ;
      else
        git add public/"${CI_COMMIT_REF_NAME}" ;
        git commit -m "Import doc for ${CI_COMMIT_REF_NAME} (${CI_COMMIT_SHA})" ;
        git push origin master ;
      fi
  tags:
    - gitlab-org

## Relaunching the bootstrap servers of the zeronet

.deploy_template: &deploy_definition
  image: alpine:latest
  stage: deploy
  only:
    - zeronet@tezos/tezos
  dependencies: []
  before_script:
    - mkdir -p ~/.ssh
    - echo "${CI_KH}" > ~/.ssh/known_hosts
    - echo "${CI_PK_ALPHANET}" | tr -d "\r" > ~/.ssh/id_ed25519 ;
    - echo "${CI_SSH_CONFIG}" | tr -d "\r" > ~/.ssh/config
    - chmod 600 ~/.ssh/id_ed25519
    - apk add --no-cache openssh
  allow_failure: true
  tags:
    - gitlab-org

deploy:zeronet1:
  <<: *deploy_definition
  script:
    - ssh zeronet1

deploy:zeronet2:
  <<: *deploy_definition
  script:
    - ssh zeronet2

deploy:zeronet3:
  <<: *deploy_definition
  script:
    - ssh zeronet3<|MERGE_RESOLUTION|>--- conflicted
+++ resolved
@@ -14,7 +14,6 @@
   - test
   - packaging
   - publish
-  - deploy
 
 ############################################################
 ## Stage: build (only MR)                                 ##
@@ -650,50 +649,26 @@
   variables:
     package: ocplib-ezresto
 
-<<<<<<< HEAD
-opam:51:tezos-shell:
+opam:54:tezos-shell:
   <<: *opam_definition
   variables:
     package: tezos-shell
 
-opam:52:tezos-network-sandbox:
-=======
-opam:54:tezos-embedded-protocol-alpha:
->>>>>>> ec3576fd
+opam:55:tezos-embedded-protocol-alpha:
   <<: *opam_definition
   variables:
     package: tezos-embedded-protocol-alpha
 
-<<<<<<< HEAD
-opam:53:tezos-embedded-protocol-alpha:
-=======
-opam:55:tezos-shell:
->>>>>>> ec3576fd
-  <<: *opam_definition
-  variables:
-    package: tezos-shell
-
-<<<<<<< HEAD
-opam:54:tezos-embedded-protocol-demo:
-=======
 opam:56:tezos-protocol-alpha-parameters:
->>>>>>> ec3576fd
   <<: *opam_definition
   variables:
     package: tezos-protocol-alpha-parameters
 
-<<<<<<< HEAD
-opam:55:tezos-embedded-protocol-genesis:
-=======
 opam:57:tezos-rpc-http-server:
->>>>>>> ec3576fd
   <<: *opam_definition
   variables:
     package: tezos-rpc-http-server
 
-<<<<<<< HEAD
-opam:56:tezos-endorser-alpha-commands:
-=======
 opam:58:tezos-embedded-protocol-demo-noops:
   <<: *opam_definition
   variables:
@@ -705,7 +680,6 @@
     package: tezos-embedded-protocol-genesis
 
 opam:60:tezos-endorser-alpha-commands:
->>>>>>> ec3576fd
   <<: *opam_definition
   variables:
     package: tezos-endorser-alpha-commands
@@ -725,60 +699,61 @@
   variables:
     package: tezos-accuser-alpha
 
-opam:64:tezos-mempool-alpha:
+opam:64:ocplib-json-typed-browser:
+  <<: *opam_definition
+  variables:
+    package: ocplib-json-typed-browser
+
+opam:65:tezos-mempool-alpha:
   <<: *opam_definition
   variables:
     package: tezos-mempool-alpha
 
-opam:65:tezos-tooling:
+opam:66:tezos-tooling:
   <<: *opam_definition
   variables:
     package: tezos-tooling
 
-opam:66:tezos-protocol-alpha-tests:
+opam:67:tezos-protocol-alpha-tests:
   <<: *opam_definition
   variables:
     package: tezos-protocol-alpha-tests
 
-opam:67:tezos-alpha-test-helpers:
+opam:68:tezos-alpha-test-helpers:
   <<: *opam_definition
   variables:
     package: tezos-alpha-test-helpers
 
-opam:68:tezos-endorser-alpha:
+opam:69:tezos-endorser-alpha:
   <<: *opam_definition
   variables:
     package: tezos-endorser-alpha
 
-opam:69:tezos-accuser-alpha-commands:
+opam:70:tezos-accuser-alpha-commands:
   <<: *opam_definition
   variables:
     package: tezos-accuser-alpha-commands
 
-opam:70:tezos-baker-alpha:
+opam:71:tezos-baker-alpha:
   <<: *opam_definition
   variables:
     package: tezos-baker-alpha
 
-opam:71:tezos-network-sandbox:
+opam:72:tezos-network-sandbox:
   <<: *opam_definition
   variables:
     package: tezos-network-sandbox
 
-opam:72:tezos-signer:
+opam:73:tezos-signer:
   <<: *opam_definition
   variables:
     package: tezos-signer
 
-opam:73:tezos-node:
+opam:74:tezos-node:
   <<: *opam_definition
   variables:
     package: tezos-node
 
-opam:74:ocplib-json-typed-browser:
-  <<: *opam_definition
-  variables:
-    package: ocplib-json-typed-browser
 
 ##END_OPAM##
 
@@ -847,38 +822,4 @@
         git push origin master ;
       fi
   tags:
-    - gitlab-org
-
-## Relaunching the bootstrap servers of the zeronet
-
-.deploy_template: &deploy_definition
-  image: alpine:latest
-  stage: deploy
-  only:
-    - zeronet@tezos/tezos
-  dependencies: []
-  before_script:
-    - mkdir -p ~/.ssh
-    - echo "${CI_KH}" > ~/.ssh/known_hosts
-    - echo "${CI_PK_ALPHANET}" | tr -d "\r" > ~/.ssh/id_ed25519 ;
-    - echo "${CI_SSH_CONFIG}" | tr -d "\r" > ~/.ssh/config
-    - chmod 600 ~/.ssh/id_ed25519
-    - apk add --no-cache openssh
-  allow_failure: true
-  tags:
-    - gitlab-org
-
-deploy:zeronet1:
-  <<: *deploy_definition
-  script:
-    - ssh zeronet1
-
-deploy:zeronet2:
-  <<: *deploy_definition
-  script:
-    - ssh zeronet2
-
-deploy:zeronet3:
-  <<: *deploy_definition
-  script:
-    - ssh zeronet3+    - gitlab-org